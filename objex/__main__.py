--- conflicted
+++ resolved
@@ -1,19 +1,15 @@
+
+import os
 import sys
 
 from . import explorer
 
-<<<<<<< HEAD
+if len(sys.argv) >= 3 and sys.argv[-3] == 'make-analysis-db':
+    explorer.make_analysis_db(sys.argv[-2], sys.argv[-1])
+
 try:
     explorer.ConsoleV2(explorer.Reader(sys.argv[-1])).run()
-except:
-    import traceback; traceback.print_exc()
-    import pdb; pdb.post_mortem()
-=======
-
-# TODO: non lazy command line args
-
-if len(sys.argv) >= 3 and sys.argv[-3] == 'make-analysis-db':
-    explorer.make_analysis_db(sys.argv[-2], sys.argv[-1])
-else:
-    explorer.Console(explorer.Reader(sys.argv[-1])).run()
->>>>>>> bec487a6
+except Exception:
+    if os.getenv('OBJEX_DEBUG', ''):
+        import traceback; traceback.print_exc()
+        import pdb; pdb.post_mortem()